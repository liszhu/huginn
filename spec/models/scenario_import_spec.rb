--- conflicted
+++ resolved
@@ -229,7 +229,23 @@
           }.to change { users(:bob).agents.count }.by(2)
         end
 
-<<<<<<< HEAD
+        context "when the schema_version is less than 1" do
+          before do
+            valid_parsed_weather_agent_data[:keep_events_for] = 2
+            valid_parsed_data.delete(:schema_version)
+          end
+
+          it "translates keep_events_for from days to seconds" do
+            scenario_import.import
+            expect(scenario_import.errors).to be_empty
+            weather_agent = scenario_import.scenario.agents.find_by(:guid => "a-weather-agent")
+            trigger_agent = scenario_import.scenario.agents.find_by(:guid => "a-trigger-agent")
+
+            expect(weather_agent.keep_events_for).to eq(2.days)
+            expect(trigger_agent.keep_events_for).to eq(0)
+          end
+        end
+
         describe "with control links" do
           it 'creates the links' do
             valid_parsed_data[:control_links] = [
@@ -259,22 +275,6 @@
             trigger_agent = scenario_import.scenario.agents.find_by(:guid => "a-trigger-agent")
 
             expect(trigger_agent.sources).to eq([weather_agent])
-=======
-        context "when the schema_version is less than 1" do
-          before do
-            valid_parsed_weather_agent_data[:keep_events_for] = 2
-            valid_parsed_data.delete(:schema_version)
-          end
-
-          it "translates keep_events_for from days to seconds" do
-            scenario_import.import
-            expect(scenario_import.errors).to be_empty
-            weather_agent = scenario_import.scenario.agents.find_by(:guid => "a-weather-agent")
-            trigger_agent = scenario_import.scenario.agents.find_by(:guid => "a-trigger-agent")
-
-            expect(weather_agent.keep_events_for).to eq(2.days)
-            expect(trigger_agent.keep_events_for).to eq(0)
->>>>>>> 288430c5
           end
         end
       end
