--- conflicted
+++ resolved
@@ -11,11 +11,7 @@
 #
 # It's strongly recommended to check this file into your version control system.
 
-<<<<<<< HEAD
-ActiveRecord::Schema.define(:version => 20140403043556) do
-=======
 ActiveRecord::Schema.define(:version => 20140408150825) do
->>>>>>> b041a51a
 
   create_table "agent_logs", :force => true do |t|
     t.integer  "agent_id",                         :null => false
@@ -40,11 +36,7 @@
     t.datetime "created_at",                                                     :null => false
     t.datetime "updated_at",                                                     :null => false
     t.text     "memory",                :limit => 2147483647
-<<<<<<< HEAD
-    t.datetime "last_webhook_at"
-=======
     t.datetime "last_web_request_at"
->>>>>>> b041a51a
     t.integer  "keep_events_for",                             :default => 0,     :null => false
     t.datetime "last_event_at"
     t.datetime "last_error_log_at"
