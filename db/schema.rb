--- conflicted
+++ resolved
@@ -11,8 +11,7 @@
 #
 # It's strongly recommended that you check this file into your version control system.
 
-<<<<<<< HEAD
-ActiveRecord::Schema.define(version: 20140525150140) do
+ActiveRecord::Schema.define(version: 20140605032822) do
 
   # These are extensions that must be enabled in order to support this database
   enable_extension "plpgsql"
@@ -25,23 +24,11 @@
     t.integer  "outbound_event_id"
     t.datetime "created_at",                    null: false
     t.datetime "updated_at",                    null: false
-=======
-ActiveRecord::Schema.define(version: 20140605032822) do
-
-  create_table "agent_logs", force: true do |t|
-    t.integer  "agent_id",                                       null: false
-    t.text     "message",           limit: 16777215,             null: false
-    t.integer  "level",                              default: 3, null: false
-    t.integer  "inbound_event_id"
-    t.integer  "outbound_event_id"
-    t.datetime "created_at",                                     null: false
-    t.datetime "updated_at",                                     null: false
->>>>>>> fb0b423a
   end
 
   create_table "agents", force: true do |t|
     t.integer  "user_id"
-    t.text     "options",               limit: 16777215
+    t.text     "options"
     t.string   "type"
     t.string   "name"
     t.string   "schedule"
@@ -49,7 +36,6 @@
     t.datetime "last_check_at"
     t.datetime "last_receive_at"
     t.integer  "last_checked_event_id"
-<<<<<<< HEAD
     t.datetime "created_at",                            null: false
     t.datetime "updated_at",                            null: false
     t.text     "memory"
@@ -60,51 +46,26 @@
     t.boolean  "propagate_immediately", default: false, null: false
     t.boolean  "disabled",              default: false, null: false
     t.integer  "service_id"
-  end
-
-=======
-    t.datetime "created_at",                                               null: false
-    t.datetime "updated_at",                                               null: false
-    t.text     "memory",                limit: 2147483647
-    t.datetime "last_web_request_at"
-    t.datetime "last_event_at"
-    t.datetime "last_error_log_at"
-    t.integer  "keep_events_for",                          default: 0,     null: false
-    t.boolean  "propagate_immediately",                    default: false, null: false
-    t.boolean  "disabled",                                 default: false, null: false
-    t.string   "guid",                                                     null: false
+    t.string   "guid",                                  null: false
   end
 
   add_index "agents", ["guid"], name: "index_agents_on_guid", using: :btree
->>>>>>> fb0b423a
   add_index "agents", ["schedule"], name: "index_agents_on_schedule", using: :btree
   add_index "agents", ["type"], name: "index_agents_on_type", using: :btree
   add_index "agents", ["user_id", "created_at"], name: "index_agents_on_user_id_and_created_at", using: :btree
 
   create_table "delayed_jobs", force: true do |t|
-<<<<<<< HEAD
     t.integer  "priority",   default: 0
     t.integer  "attempts",   default: 0
     t.text     "handler"
     t.text     "last_error"
-=======
-    t.integer  "priority",                    default: 0
-    t.integer  "attempts",                    default: 0
-    t.text     "handler",    limit: 16777215
-    t.text     "last_error", limit: 16777215
->>>>>>> fb0b423a
     t.datetime "run_at"
     t.datetime "locked_at"
     t.datetime "failed_at"
     t.string   "locked_by"
     t.string   "queue"
-<<<<<<< HEAD
     t.datetime "created_at",             null: false
     t.datetime "updated_at",             null: false
-=======
-    t.datetime "created_at",                              null: false
-    t.datetime "updated_at",                              null: false
->>>>>>> fb0b423a
   end
 
   add_index "delayed_jobs", ["priority", "run_at"], name: "delayed_jobs_priority", using: :btree
@@ -112,19 +73,11 @@
   create_table "events", force: true do |t|
     t.integer  "user_id"
     t.integer  "agent_id"
-<<<<<<< HEAD
     t.decimal  "lat",        precision: 15, scale: 10
     t.decimal  "lng",        precision: 15, scale: 10
     t.text     "payload"
     t.datetime "created_at",                           null: false
     t.datetime "updated_at",                           null: false
-=======
-    t.decimal  "lat",                           precision: 15, scale: 10
-    t.decimal  "lng",                           precision: 15, scale: 10
-    t.text     "payload",    limit: 2147483647
-    t.datetime "created_at",                                              null: false
-    t.datetime "updated_at",                                              null: false
->>>>>>> fb0b423a
     t.datetime "expires_at"
   end
 
@@ -138,11 +91,33 @@
     t.datetime "created_at",                       null: false
     t.datetime "updated_at",                       null: false
     t.integer  "event_id_at_creation", default: 0, null: false
-<<<<<<< HEAD
   end
 
   add_index "links", ["receiver_id", "source_id"], name: "index_links_on_receiver_id_and_source_id", using: :btree
   add_index "links", ["source_id", "receiver_id"], name: "index_links_on_source_id_and_receiver_id", using: :btree
+
+  create_table "scenario_memberships", force: true do |t|
+    t.integer  "agent_id",    null: false
+    t.integer  "scenario_id", null: false
+    t.datetime "created_at"
+    t.datetime "updated_at"
+  end
+
+  add_index "scenario_memberships", ["agent_id"], name: "index_scenario_memberships_on_agent_id", using: :btree
+  add_index "scenario_memberships", ["scenario_id"], name: "index_scenario_memberships_on_scenario_id", using: :btree
+
+  create_table "scenarios", force: true do |t|
+    t.string   "name",                        null: false
+    t.integer  "user_id",                     null: false
+    t.datetime "created_at"
+    t.datetime "updated_at"
+    t.text     "description"
+    t.boolean  "public",      default: false, null: false
+    t.string   "guid",                        null: false
+    t.string   "source_url"
+  end
+
+  add_index "scenarios", ["user_id", "guid"], name: "index_scenarios_on_user_id_and_guid", unique: true, using: :btree
 
   create_table "services", force: true do |t|
     t.integer  "user_id"
@@ -172,47 +147,6 @@
 
   add_index "user_credentials", ["user_id", "credential_name"], name: "index_user_credentials_on_user_id_and_credential_name", unique: true, using: :btree
 
-=======
-  end
-
-  add_index "links", ["receiver_id", "source_id"], name: "index_links_on_receiver_id_and_source_id", using: :btree
-  add_index "links", ["source_id", "receiver_id"], name: "index_links_on_source_id_and_receiver_id", using: :btree
-
-  create_table "scenario_memberships", force: true do |t|
-    t.integer  "agent_id",    null: false
-    t.integer  "scenario_id", null: false
-    t.datetime "created_at"
-    t.datetime "updated_at"
-  end
-
-  add_index "scenario_memberships", ["agent_id"], name: "index_scenario_memberships_on_agent_id", using: :btree
-  add_index "scenario_memberships", ["scenario_id"], name: "index_scenario_memberships_on_scenario_id", using: :btree
-
-  create_table "scenarios", force: true do |t|
-    t.string   "name",                        null: false
-    t.integer  "user_id",                     null: false
-    t.datetime "created_at"
-    t.datetime "updated_at"
-    t.text     "description"
-    t.boolean  "public",      default: false, null: false
-    t.string   "guid",                        null: false
-    t.string   "source_url"
-  end
-
-  add_index "scenarios", ["user_id", "guid"], name: "index_scenarios_on_user_id_and_guid", unique: true, using: :btree
-
-  create_table "user_credentials", force: true do |t|
-    t.integer  "user_id",                           null: false
-    t.string   "credential_name",                   null: false
-    t.text     "credential_value",                  null: false
-    t.datetime "created_at",                        null: false
-    t.datetime "updated_at",                        null: false
-    t.string   "mode",             default: "text", null: false
-  end
-
-  add_index "user_credentials", ["user_id", "credential_name"], name: "index_user_credentials_on_user_id_and_credential_name", unique: true, using: :btree
-
->>>>>>> fb0b423a
   create_table "users", force: true do |t|
     t.string   "email",                  default: "",    null: false
     t.string   "encrypted_password",     default: "",    null: false
@@ -232,10 +166,7 @@
     t.datetime "locked_at"
     t.string   "username",                               null: false
     t.string   "invitation_code",                        null: false
-<<<<<<< HEAD
-=======
     t.integer  "scenario_count",         default: 0,     null: false
->>>>>>> fb0b423a
   end
 
   add_index "users", ["email"], name: "index_users_on_email", unique: true, using: :btree
