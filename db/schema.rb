--- conflicted
+++ resolved
@@ -33,28 +33,16 @@
     t.datetime "last_check_at"
     t.datetime "last_receive_at"
     t.integer  "last_checked_event_id"
-<<<<<<< HEAD
-    t.datetime "created_at"
-    t.datetime "updated_at"
-    t.text     "memory",                limit: 2147483647
-=======
     t.datetime "created_at",                                               null: false
     t.datetime "updated_at",                                               null: false
     t.text     "memory",                limit: 2147483647,                              charset: "utf8mb4", collation: "utf8mb4_bin"
->>>>>>> 5a820640
     t.datetime "last_web_request_at"
     t.integer  "keep_events_for",                          default: 0,     null: false
     t.datetime "last_event_at"
     t.datetime "last_error_log_at"
-<<<<<<< HEAD
-    t.boolean  "propagate_immediately",                    default: false, null: false
-    t.boolean  "disabled",                                 default: false, null: false
-    t.string   "guid",                                                     null: false
-=======
     t.boolean  "propagate_immediately", default: false, null: false
     t.boolean  "disabled",              default: false, null: false
     t.string   "guid",                                                     null: false, charset: "ascii",   collation: "ascii_bin"
->>>>>>> 5a820640
     t.integer  "service_id"
   end
 
@@ -76,13 +64,8 @@
   create_table "delayed_jobs", force: true do |t|
     t.integer  "priority",                    default: 0
     t.integer  "attempts",                    default: 0
-<<<<<<< HEAD
-    t.text     "handler",    limit: 16777215
-    t.text     "last_error"
-=======
     t.text     "handler",    limit: 16777215,                          charset: "utf8mb4", collation: "utf8mb4_bin"
     t.text     "last_error", limit: 16777215,                          charset: "utf8mb4", collation: "utf8mb4_bin"
->>>>>>> 5a820640
     t.datetime "run_at"
     t.datetime "locked_at"
     t.datetime "failed_at"
@@ -97,19 +80,11 @@
   create_table "events", force: true do |t|
     t.integer  "user_id"
     t.integer  "agent_id"
-<<<<<<< HEAD
-    t.decimal  "lat",                         precision: 15, scale: 10
-    t.decimal  "lng",                         precision: 15, scale: 10
-    t.text     "payload",    limit: 16777215
-    t.datetime "created_at"
-    t.datetime "updated_at"
-=======
     t.decimal  "lat",                           precision: 15, scale: 10
     t.decimal  "lng",                           precision: 15, scale: 10
     t.text     "payload",    limit: 2147483647,                                        charset: "utf8mb4", collation: "utf8mb4_bin"
     t.datetime "created_at",                                              null: false
     t.datetime "updated_at",                                              null: false
->>>>>>> 5a820640
     t.datetime "expires_at"
   end
 
