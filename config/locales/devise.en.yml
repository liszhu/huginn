--- conflicted
+++ resolved
@@ -31,6 +31,7 @@
       tumblr: "Tumblr"
       github: "GitHub"
       37signals: "37Signals (Basecamp)"
+      dropbox: "Dropbox"
     passwords:
       no_token: "You can't access this page without coming from a password reset email. If you do come from a password reset email, please make sure you used the full URL provided."
       send_instructions: "You will receive an email with instructions on how to reset your password in a few minutes."
@@ -62,60 +63,4 @@
       not_locked: "was not locked"
       not_saved:
         one: "1 error prohibited this %{resource} from being saved:"
-<<<<<<< HEAD
-        other: "%{count} errors prohibited this %{resource} from being saved:"
-
-  devise:
-    failure:
-      already_authenticated: 'You are already signed in.'
-      unauthenticated: 'You need to sign in or sign up before continuing.'
-      unconfirmed: 'You have to confirm your account before continuing.'
-      locked: 'Your account is locked.'
-      invalid: 'Invalid login or password.'
-      invalid_token: 'Invalid authentication token.'
-      timeout: 'Your session expired, please sign in again to continue.'
-      inactive: 'Your account was not activated yet.'
-    sessions:
-      signed_in: 'Signed in successfully.'
-      signed_out: 'Signed out successfully.'
-    passwords:
-      send_instructions: 'You will receive an email with instructions about how to reset your password in a few minutes.'
-      updated: 'Your password was changed successfully. You are now signed in.'
-      updated_not_active: 'Your password was changed successfully.'
-      send_paranoid_instructions: "If your email address exists in our database, you will receive a password recovery link at your email address in a few minutes."
-      no_token: "You can't access this page without coming from a password reset email. If you do come from a password reset email, please make sure you used the full URL provided."
-    confirmations:
-      send_instructions: 'You will receive an email with instructions about how to confirm your account in a few minutes.'
-      send_paranoid_instructions: 'If your email address exists in our database, you will receive an email with instructions about how to confirm your account in a few minutes.'
-      confirmed: 'Your account was successfully confirmed. You are now signed in.'
-    registrations:
-      signed_up: 'Welcome! You have signed up successfully.'
-      signed_up_but_unconfirmed: 'A message with a confirmation link has been sent to your email address. Please open the link to activate your account.'
-      signed_up_but_inactive: 'You have signed up successfully. However, we could not sign you in because your account is not yet activated.'
-      signed_up_but_locked: 'You have signed up successfully. However, we could not sign you in because your account is locked.'
-      updated: 'You updated your account successfully.'
-      update_needs_confirmation: "You updated your account successfully, but we need to verify your new email address. Please check your email and click on the confirm link to finalize confirming your new email address."
-      destroyed: 'Bye! Your account was successfully cancelled. We hope to see you again soon.'
-    unlocks:
-      send_instructions: 'You will receive an email with instructions about how to unlock your account in a few minutes.'
-      unlocked: 'Your account has been unlocked successfully. Please sign in to continue.'
-      send_paranoid_instructions: 'If your account exists, you will receive an email with instructions about how to unlock it in a few minutes.'
-    omniauth_callbacks:
-      success: 'Successfully authenticated from %{kind} account.'
-      failure: 'Could not authenticate you from %{kind} because "%{reason}".'
-    omniauth_providers:
-      twitter: 'Twitter'
-      tumblr: 'Tumblr'
-      github: 'GitHub'
-      37signals: '37Signals (Basecamp)'
-      dropbox: 'Dropbox'
-    mailer:
-      confirmation_instructions:
-        subject: 'Confirmation instructions'
-      reset_password_instructions:
-        subject: 'Reset password instructions'
-      unlock_instructions:
-        subject: 'Unlock Instructions'
-=======
-        other: "%{count} errors prohibited this %{resource} from being saved:"
->>>>>>> 5462c625
+        other: "%{count} errors prohibited this %{resource} from being saved:"