/*
 * This is a manifest file that'll be compiled into application.css, which will include all the files
 * listed below.
 *
 * Any CSS and SCSS file within this directory, lib/assets/stylesheets, vendor/assets/stylesheets,
 * or vendor/assets/stylesheets of plugins, if any, can be referenced here using a relative path.
 *
 * You're free to add application-wide styles to this file and they'll appear at the top of the
 * compiled file, but it's generally better to create a new file per style scope.
 *
 *= require select2
 *= require select2-bootstrap
 *= require jquery.json-editor
 *= require rickshaw
 *= require spectrum
 *= require_tree .
 *= require_self
 */

@import "bootstrap";
@import "font-awesome-sprockets";
@import "font-awesome";

body { padding-top: 60px; }

#main {
  margin-bottom: 100px;
}

/* Rails scaffold style compatibility */
#error_explanation {
  color: #f00;
  ul {
    list-style: none;
    margin: 0 0 18px 0;
  }
}

.field_with_errors {
  @extend .has-error;
}

.modal-body pre { white-space: pre-wrap; }

.select2 {
  float: none !important;
  margin-left: 0 !important;
}

img.odin {
  position: relative;
  top: -32px;
}

.link-region .cannot-receive-events,
.schedule-region .cannot-be-scheduled {
  display: none;
}

.controller-region[data-has-controllers=false] {
  display: none;
}

.spinner {
  display: none;
  vertical-align: bottom;
}

.hidden {
  display: none;
}

#show-tabs {
  margin-top: 10px;
  height: 400px;
}

.digraph {
  margin-top: 20px;
}

.show-view {
  overflow: hidden;
}

span.not-applicable:after {
  color: #bbbbbb;
  content: "n/a";
}

// Navbar
.nav > li {
  &.job-indicator, &#event-indicator {
    display: none;

    a {
      padding-right: 4px;
      padding-left: 4px;
    }
  }
}

.navbar-search > .spinner {
  position: absolute;
  top: -1px;
  right: 1px;
}

.navbar {
  .dropdown.dropdown-hover:hover .dropdown-menu {
    display: block;
  }
}

// Flash

.flash {
  position: fixed;
  width: 210px;
  z-index: 99999;
  right: 20px;

  .alert {
  }
}

// Heroku

.heroku-instructions {
  color: rgba(255, 255, 255, 0.9);
  background-color: rgba(132, 132, 196, 0.8);
  border: 3px solid rgba(132, 132, 196, 0.5);
  -webkit-border-radius: 4px;
     -moz-border-radius: 4px;
          border-radius: 4px;
  padding: 12px;
  margin-bottom: 10px;

  a {
    text-decoration: underline;
  }

  a:link {
    color: inherit;
  }

  a:hover, a:visited, a:active {
    color: #fff;
  }

  pre {
    background-color: #ffffff;
    color: #3F3F44;
    margin: 4px;
  }
}

// Logs

#logs .action-icon {
  height: 16px;
  display: inline-block;
  vertical-align: inherit;
  cursor: pointer;

  &.refresh {
    margin: 0 10px;
  }
}

#show-tabs li a.recent-errors {
  font-weight: bold;
}

<<<<<<< HEAD
// Credentials and Ace Editor
=======
// Memory

#memory .action-icon {
  display: inline-block;
  cursor: pointer;
}

// Credentials
>>>>>>> 1a43bd29

#ace-credential-value {
  position: relative;
  width: 940px;
  height: 300px;
}

.ace-editor {
  position: relative;
  width: 550px;
  height: 300px;
}

// Disabled

.agent-unavailable {
  opacity: 0.5;
}

// JSON Editor

.live-json-editor {
  font-family: "Courier New", Courier, monospace;
}

.json-editor blockquote {
  font-size: 14px;
}

// Position tweeks

.hover-help {
  top: 2px;
}

.popover {
  dd {
    margin-left: 1em;
  }
}

h2 .scenario, a span.label.scenario {
  position: relative;
  top: -2px;
}

// Bootstrappy color styles

.color-danger {
  color: #d9534f;
}

.color-warning {
  color: #f0ad4e;
}

.color-success {
  color: #5cb85c;
}

.form-group {
  .sp-replacer {
    @extend .form-control;
  }

  .sp-preview {
    width: 100%;
  }

  .sp-dd {
    display: none;
  }
}

.confirm-agent .popover {
  width: 200px;
}

$services:            twitter     37signals   github      tumblr      dropbox   wunderlist;
$service-colors:      #55acee     #8fc857     #444444     #2c4762     #007EE5   #ED5F27;

@mixin services {
  @each $service in $services {
    $i: index($services, $service);
    $service-color: nth($service-colors, $i);

    &.service-#{$service} {
      color: #fff;
      background-color: $service-color;
    }
  }
}

.btn-service {
  position: relative;
  padding-left: 40px;
  $border-color: rgba(0,0,0,0.2);
  border-color: $border-color;

  > i:first-child {
    position: absolute;
    top: 0;
    left: 0;
    bottom: 0;
    width: 32px;
    height: 32px;
    text-align: center;
    line-height: 32px;
    font-size: 24px;
    border-right: 1px solid $border-color;
  }

  @include services;
}

.label-service {
  @include services;
}<|MERGE_RESOLUTION|>--- conflicted
+++ resolved
@@ -172,9 +172,6 @@
   font-weight: bold;
 }
 
-<<<<<<< HEAD
-// Credentials and Ace Editor
-=======
 // Memory
 
 #memory .action-icon {
@@ -182,8 +179,7 @@
   cursor: pointer;
 }
 
-// Credentials
->>>>>>> 1a43bd29
+// Credentials and Ace Editor
 
 #ace-credential-value {
   position: relative;
