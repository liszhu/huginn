<div class='container agent-show'>
  <div class='row'>
<<<<<<< HEAD
    <div class='span12'>

      <div class="tabbable tabs-left">
        <ul class="nav nav-tabs" id="show-tabs">
          <li><%= link_to '<i class="icon-chevron-left"></i> Agents'.html_safe, agents_path %></li>
=======
    <div class='col-md-2'>
        <ul class="nav nav-pills nav-stacked" id="show-tabs">
>>>>>>> e4f29414
          <% if agent_show_view(@agent).present? %>
            <li class='active'><a href="#summary" data-toggle="tab"><span class='glyphicon glyphicon-picture'></span> Summary</a></li>
            <li><a href="#details" data-toggle="tab"><span class='glyphicon glyphicon-indent-left'></span> Details</a></li>
          <% else %>
            <li class='disabled'><a><span class='glyphicon glyphicon-picture'></span> Summary</a></li>
            <li class='active'><a href="#details" data-toggle="tab"><span class='glyphicon glyphicon-indent-left'></span> Details</a></li>
          <% end %>
          <li><a href="#logs" data-toggle="tab" data-agent-id="<%= @agent.id %>" class='<%= @agent.recent_error_logs? ? 'recent-errors' : '' %>'><span class='glyphicon glyphicon-list-alt'></span> Logs</a></li>

          <% if @agent.can_create_events? && @agent.events.count > 0 %>
<<<<<<< HEAD
            <li><%= link_to '<i class="icon-random"></i> Events'.html_safe, events_path(:agent => @agent.to_param) %></li>
          <% else %>
            <li class='disabled'><a><i class='icon-random'></i> Events</a></li>
          <% end %>

          <li class="dropdown">
            <a class="dropdown-toggle" data-toggle="dropdown" href="#"><i class="icon-th-list"></i> Actions <b class="caret"></b></a>
            <ul class="dropdown-menu" role="menu" aria-labelledby="dLabel">
              <% if @agent.can_be_scheduled? && !@agent.disabled? %>
                <li>
                  <%= link_to '<i class="icon-refresh"></i> Run'.html_safe, run_agent_path(@agent, :return => "show"), method: :post, :tabindex => "-1" %>
                </li>
              <% end %>

              <li><%= link_to '<i class="icon-pencil"></i> Edit'.html_safe, edit_agent_path(@agent) %></li>
              <li><%= link_to '<i class="icon-plus"></i> Clone'.html_safe, new_agent_path(id: @agent) %></li>

              <li>
                <% if !@agent.disabled? %>
                  <%= link_to '<i class="icon-pause"></i> Disable agent'.html_safe, agent_path(@agent, :agent => { :disabled => true }, :return => "show"), :method => :put %>
                <% else %>
                  <%= link_to '<i class="icon-play"></i> Enable agent'.html_safe, agent_path(@agent, :agent => { :disabled => false }, :return => "show"), :method => :put %>
                <% end %>
              </li>

              <% if @agent.can_create_events? && @agent.events.count > 0 %>
                <li>
                  <%= link_to '<i class="icon-trash"></i> Delete all events'.html_safe, remove_events_agent_path(@agent), method: :delete, data: {confirm: 'Are you sure you want to delete ALL events for this Agent?'}, :tabindex => "-1" %>
                </li>
              <% end %>
=======
            <li><%= link_to '<span class="glyphicon glyphicon-random"></span> Events'.html_safe, events_path(:agent => @agent.to_param) %></li>
          <% end %>
          <li><%= link_to '<span class="glyphicon glyphicon-chevron-left"></span> Back'.html_safe, agents_path %></li>
          <li><%= link_to '<span class="glyphicon glyphicon-pencil"></span> Edit'.html_safe, edit_agent_path(@agent) %></li>

          <li class="dropdown">
            <a class="dropdown-toggle" data-toggle="dropdown" href="#">Actions <b class="caret"></b></a>
            <ul class="dropdown-menu" role="menu" aria-labelledby="dLabel">
              <% if @agent.can_be_scheduled? %>
                <li>
                  <%= link_to '<span class="glyphicon glyphicon-refresh"></span> Run'.html_safe, run_agent_path(@agent, :return => "show"), method: :post, :tabindex => "-1" %>
                </li>
              <% end %>

              <% if @agent.can_create_events? && @agent.events.count > 0 %>
                <li>
                  <%= link_to '<span class="glyphicon glyphicon-trash"></span> Delete all events'.html_safe, remove_events_agent_path(@agent), method: :delete, data: {confirm: 'Are you sure you want to delete ALL events for this Agent?'}, :tabindex => "-1" %>
                </li>
              <% end %>

              <li>
                <%= link_to '<span class="glyphicon glyphicon-plus"></span> Clone'.html_safe, new_agent_path(id: @agent), :tabindex => "-1" %>
              </li>

              <li>
                <%= link_to '<span class="glyphicon glyphicon-remove"></span> Delete'.html_safe, agent_path(@agent), method: :delete, data: { confirm: 'Are you sure?' }, :tabindex => "-1" %>
              </li>
>>>>>>> e4f29414
            </ul>
          </li>
        </ul>
      </div>

      <div class='col-md-10'>
        <div class="tab-content">
          <div class="tab-pane <%= agent_show_view(@agent).present? ? "active" : "disabled" %>" id="summary">
            <h2><%= @agent.name %> Summary</h2>

            <% if agent_show_view(@agent).present? %>
              <div class="show-view <%= agent_show_class(@agent) %>">
                <%= render agent_show_view(@agent) %>
              </div>
            <% end %>
          </div>

          <div class="tab-pane" id="logs" data-agent-id="<%= @agent.id %>">
            <div class='row'>
              <div class='col-md-12'>
                <h2>
                  <%= @agent.name %> Logs
                  <small>
                    <%= image_tag "spinner-arrows.gif", :class => "spinner" %>
                    <span class="glyphicon glyphicon-refresh action-icon refresh"></span>
                    <span class="glyphicon glyphicon-trash action-icon clear"></span>
                  </small>
                </h2>
              </div>
            </div>
            <div class='row'>
              <div class='col-md-12'>
                <div class='logs'>
                  Just a moment...
                </div>
              </div>
            </div>
          </div>

          <div class="tab-pane <%= agent_show_view(@agent).present? ? "" : "active" %>" id="details">
            <h2><%= @agent.name %> Details</h2>

            <p>
              <b>Type:</b>
              <%= @agent.short_type.titleize %>
            </p>

            <% if @agent.can_be_scheduled? %>
              <p>
                <b>Schedule:</b>
                <%= (@agent.schedule || "n/a").humanize.titleize %>
              </p>

              <p>
                <b>Last checked:</b>
                <%= @agent.last_check_at ? time_ago_in_words(@agent.last_check_at) + " ago" : "never" %>
              </p>
            <% end %>

            <% if @agent.can_create_events? %>
              <p>
                <b>Keep events:</b>
                <%= (Agent::EVENT_RETENTION_SCHEDULES.detect {|s| s.last == @agent.keep_events_for } || [@agent.keep_events_for]).first %>
              </p>

              <p>
                <b>Last event created:</b>
                <%= @agent.last_event_at ? time_ago_in_words(@agent.last_event_at) + " ago" : "never" %>
              </p>
            <% end %>

            <% if @agent.can_receive_events? %>
              <p>
                <b>Last received event:</b>
                <%= @agent.last_receive_at ? time_ago_in_words(@agent.last_receive_at) + " ago" : "never" %>
              </p>
            <% end %>

            <% if @agent.can_create_events? %>
              <p>
                <b>Events created:</b>
                <%= link_to @agent.events.count, events_path(:agent => @agent.to_param) %>
              </p>
            <% end %>

            <% if @agent.can_receive_events? %>
              <p>
                <b>Event sources:</b>
                <% if @agent.sources.length %>
                  <%= @agent.sources.map { |source_agent| link_to(source_agent.name, agent_path(source_agent)) }.to_sentence.html_safe %>
                <% else %>
                  None
                <% end %>
              </p>
            <% end %>

            <% if @agent.can_create_events? %>
              <p>
                <b>Event receivers:</b>
                <% if @agent.receivers.length %>
                  <%= @agent.receivers.map { |receiver_agent| link_to(receiver_agent.name, agent_path(receiver_agent)) }.to_sentence.html_safe %>
                <% else %>
                  None
                <% end %>
              </p>
            <% end %>

            <p>
              <b>Working:</b>
              <%= working @agent %>
            </p>

            <p>
              <b>Options:</b>
              <pre><%= Utils.pretty_jsonify @agent.options || {} %></pre>
            </p>

            <p>
              <b>Memory:</b>
              <pre><%= Utils.pretty_jsonify @agent.memory || {} %></pre>
            </p>
          </div>
        </div>
      </div>
  </div>
</div><|MERGE_RESOLUTION|>--- conflicted
+++ resolved
@@ -1,15 +1,7 @@
 <div class='container agent-show'>
   <div class='row'>
-<<<<<<< HEAD
-    <div class='span12'>
-
-      <div class="tabbable tabs-left">
-        <ul class="nav nav-tabs" id="show-tabs">
-          <li><%= link_to '<i class="icon-chevron-left"></i> Agents'.html_safe, agents_path %></li>
-=======
     <div class='col-md-2'>
         <ul class="nav nav-pills nav-stacked" id="show-tabs">
->>>>>>> e4f29414
           <% if agent_show_view(@agent).present? %>
             <li class='active'><a href="#summary" data-toggle="tab"><span class='glyphicon glyphicon-picture'></span> Summary</a></li>
             <li><a href="#details" data-toggle="tab"><span class='glyphicon glyphicon-indent-left'></span> Details</a></li>
@@ -20,38 +12,6 @@
           <li><a href="#logs" data-toggle="tab" data-agent-id="<%= @agent.id %>" class='<%= @agent.recent_error_logs? ? 'recent-errors' : '' %>'><span class='glyphicon glyphicon-list-alt'></span> Logs</a></li>
 
           <% if @agent.can_create_events? && @agent.events.count > 0 %>
-<<<<<<< HEAD
-            <li><%= link_to '<i class="icon-random"></i> Events'.html_safe, events_path(:agent => @agent.to_param) %></li>
-          <% else %>
-            <li class='disabled'><a><i class='icon-random'></i> Events</a></li>
-          <% end %>
-
-          <li class="dropdown">
-            <a class="dropdown-toggle" data-toggle="dropdown" href="#"><i class="icon-th-list"></i> Actions <b class="caret"></b></a>
-            <ul class="dropdown-menu" role="menu" aria-labelledby="dLabel">
-              <% if @agent.can_be_scheduled? && !@agent.disabled? %>
-                <li>
-                  <%= link_to '<i class="icon-refresh"></i> Run'.html_safe, run_agent_path(@agent, :return => "show"), method: :post, :tabindex => "-1" %>
-                </li>
-              <% end %>
-
-              <li><%= link_to '<i class="icon-pencil"></i> Edit'.html_safe, edit_agent_path(@agent) %></li>
-              <li><%= link_to '<i class="icon-plus"></i> Clone'.html_safe, new_agent_path(id: @agent) %></li>
-
-              <li>
-                <% if !@agent.disabled? %>
-                  <%= link_to '<i class="icon-pause"></i> Disable agent'.html_safe, agent_path(@agent, :agent => { :disabled => true }, :return => "show"), :method => :put %>
-                <% else %>
-                  <%= link_to '<i class="icon-play"></i> Enable agent'.html_safe, agent_path(@agent, :agent => { :disabled => false }, :return => "show"), :method => :put %>
-                <% end %>
-              </li>
-
-              <% if @agent.can_create_events? && @agent.events.count > 0 %>
-                <li>
-                  <%= link_to '<i class="icon-trash"></i> Delete all events'.html_safe, remove_events_agent_path(@agent), method: :delete, data: {confirm: 'Are you sure you want to delete ALL events for this Agent?'}, :tabindex => "-1" %>
-                </li>
-              <% end %>
-=======
             <li><%= link_to '<span class="glyphicon glyphicon-random"></span> Events'.html_safe, events_path(:agent => @agent.to_param) %></li>
           <% end %>
           <li><%= link_to '<span class="glyphicon glyphicon-chevron-left"></span> Back'.html_safe, agents_path %></li>
@@ -77,9 +37,16 @@
               </li>
 
               <li>
+                <% if @agent.disabled? %>
+                  <%= link_to '<i class="glyphicon glyphicon-play"></i> Enable agent'.html_safe, agent_path(@agent, :agent => { :disabled => false }, :return => "show"), :method => :put %>
+                <% else %>
+                  <%= link_to '<i class="glyphicon glyphicon-pause"></i> Disable agent'.html_safe, agent_path(@agent, :agent => { :disabled => true }, :return => "show"), :method => :put %>
+                <% end %>
+              </li>
+
+              <li>
                 <%= link_to '<span class="glyphicon glyphicon-remove"></span> Delete'.html_safe, agent_path(@agent), method: :delete, data: { confirm: 'Are you sure?' }, :tabindex => "-1" %>
               </li>
->>>>>>> e4f29414
             </ul>
           </li>
         </ul>
