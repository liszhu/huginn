--- conflicted
+++ resolved
@@ -31,16 +31,7 @@
           </div>
 
           <div class='oauthable-form'>
-<<<<<<< HEAD
-            <% if @agent.try(:oauthable?) %>
-              <div class="form-group type-select">
-                <%= f.label :service %>
-                <%= f.select :service_id, options_for_select(@agent.valid_services_for(current_user).collect { |s| ["(#{s.provider}) #{s.name}", s.id]}, @agent.service_id), {}, class: 'form-control' %>
-              </div>
-            <% end %>
-=======
             <%= render partial: 'oauth_dropdown' %>
->>>>>>> 0c020d92
           </div>
 
           <div class="form-group">
