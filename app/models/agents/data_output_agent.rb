module Agents
  class DataOutputAgent < Agent
    cannot_be_scheduled!

    description do <<-MD
      The Agent outputs received events as either RSS or JSON.  Use it to output a public or private stream of Huginn data.

      This Agent will output data at:

<<<<<<< HEAD
      `https://#{ENV['DOMAIN']}/users/#{user.id}/web_requests/#{id || '<id>'}/:secret.xml`
=======
        `https://#{ENV['DOMAIN']}#{Rails.application.routes.url_helpers.web_requests_path(agent_id: ':id', user_id: user_id, secret: ':secret', format: :xml)}`
>>>>>>> b88e20d0

      where `:secret` is one of the allowed secrets specified in your options and the extension can be `xml` or `json`.

      You can setup multiple secrets so that you can individually authorize external systems to
      access your Huginn data.

      Options:

<<<<<<< HEAD
        * `secrets` - An array of tokens that the requestor must provide for light-weight authentication.
        * `expected_receive_period_in_days` - How often you expect data to be received by this Agent from other Agents.
        * `template` - A JSON object representing a mapping between item output keys and incoming event values. Use [Liquid](https://github.com/cantino/huginn/wiki/Formatting-Events-using-Liquid) to format the values. The `item` key will be repeated for every Event. The `pubDate` key for each item will have the creation time of the Event unless given.
        * `events_to_show` - The number of events to output in RSS or JSON. (default: `40`)
        * `ttl` - A value for the <ttl> element in RSS output. (default: `60`)
=======
          * `secrets` - An array of tokens that the requestor must provide for light-weight authentication.
          * `expected_receive_period_in_days` - How often you expect data to be received by this Agent from other Agents.
          * `template` - A JSON object representing a mapping between item output keys and incoming event values.  Use [Liquid](https://github.com/cantino/huginn/wiki/Formatting-Events-using-Liquid) to format the values.  Values of the `link`, `title`, `description` and `icon` keys will be put into the \\<channel\\> section of RSS output.  The `item` key will be repeated for every Event.  The `pubDate` key for each item will have the creation time of the Event unless given.
          * `events_to_show` - The number of events to output in RSS or JSON. (default: `40`)
          * `ttl` - A value for the \\<ttl\\> element in RSS output. (default: `60`)

        If you'd like to output RSS tags with attributes, such as `enclosure`, use something like the following in your `template`:

            "enclosure": {
              "_attributes": {
                "url": "{{media_url}}",
                "length": "1234456789",
                "type": "audio/mpeg"
              }
            },
            "another_tag": {
              "_attributes": {
                "key": "value",
                "another_key": "another_value"
              },
              "_contents": "tag contents (can be an object for nesting)"
            }

        # Ordering events in the output

        #{description_events_order('events in the output')}

        # Liquid Templating

        In Liquid templating, the following variable is available:

        * `events`: An array of events being output, sorted in the given order, up to `events_to_show` in number.  For example, if source events contain a site title in the `site_title` key, you can refer to it in `template.title` by putting `{{events.first.site_title}}`.

>>>>>>> b88e20d0
      MD
    end

    def default_options
      {
        "secrets" => ["a-secret-key"],
        "expected_receive_period_in_days" => 2,
        "template" => {
          "title" => "XKCD comics as a feed",
          "description" => "This is a feed of recent XKCD comics, generated by Huginn",
          "item" => {
            "title" => "{{title}}",
            "description" => "Secret hovertext: {{hovertext}}",
            "link" => "{{url}}"
          }
        }
      }
    end

    def working?
      last_receive_at && last_receive_at > options['expected_receive_period_in_days'].to_i.days.ago && !recent_error_logs?
    end

    def validate_options
      if options['secrets'].is_a?(Array) && options['secrets'].length > 0
        options['secrets'].each do |secret|
          case secret
          when %r{[/.]}
            errors.add(:base, "secret may not contain a slash or dot")
          when String
          else
            errors.add(:base, "secret must be a string")
          end
        end
      else
        errors.add(:base, "Please specify one or more secrets for 'authenticating' incoming feed requests")
      end

      unless options['expected_receive_period_in_days'].present? && options['expected_receive_period_in_days'].to_i > 0
        errors.add(:base, "Please provide 'expected_receive_period_in_days' to indicate how many days can pass before this Agent is considered to be not working")
      end

      unless options['template'].present? && options['template']['item'].present? && options['template']['item'].is_a?(Hash)
        errors.add(:base, "Please provide template and template.item")
      end
    end

    def events_to_show
      (interpolated['events_to_show'].presence || 40).to_i
    end

    def feed_ttl
      (interpolated['ttl'].presence || 60).to_i
    end

    def feed_title
      interpolated['template']['title'].presence || "#{name} Event Feed"
    end

    def feed_link
      interpolated['template']['link'].presence || "https://#{ENV['DOMAIN']}"
    end

    def feed_url(options = {})
      feed_link + Rails.application.routes.url_helpers.
                  web_requests_path(agent_id: id || ':id',
                                    user_id: user_id,
                                    secret: options[:secret],
                                    format: options[:format])
    end

    def feed_icon
      interpolated['template']['icon'].presence || feed_link + '/favicon.ico'
    end

    def feed_description
      interpolated['template']['description'].presence || "A feed of Events received by the '#{name}' Huginn Agent"
    end

    def receive_web_request(params, method, format)
      unless interpolated['secrets'].include?(params['secret'])
        if format =~ /json/
          return [{ error: "Not Authorized" }, 401]
        else
          return ["Not Authorized", 401]
        end
      end

      source_events = sort_events(received_events.order(id: :desc).limit(events_to_show).to_a)

      interpolation_context.stack do
        interpolation_context['events'] = source_events

        items = source_events.map do |event|
          interpolated = interpolate_options(options['template']['item'], event)
          interpolated['guid'] = {'_attributes' => {'isPermaLink' => 'false'},
                                  '_contents' => interpolated['guid'].presence || event.id}
          date_string = interpolated['pubDate'].to_s
          date =
            begin
              Time.zone.parse(date_string)  # may return nil
            rescue => e
              error "Error parsing a \"pubDate\" value \"#{date_string}\": #{e.message}"
              nil
            end || event.created_at
          interpolated['pubDate'] = date.rfc2822.to_s
          interpolated
        end

        if format =~ /json/
          content = {
            'title' => feed_title,
            'description' => feed_description,
            'pubDate' => Time.now,
            'items' => simplify_item_for_json(items)
          }

          return [content, 200]
        else
          content = Utils.unindent(<<-XML)
            <?xml version="1.0" encoding="UTF-8" ?>
            <rss version="2.0" xmlns:atom="http://www.w3.org/2005/Atom">
            <channel>
             <atom:link href=#{feed_url(secret: params['secret'], format: :xml).encode(xml: :attr)} rel="self" type="application/rss+xml" />
             <atom:icon>#{feed_icon.encode(xml: :text)}</atom:icon>
             <title>#{feed_title.encode(xml: :text)}</title>
             <description>#{feed_description.encode(xml: :text)}</description>
             <link>#{feed_link.encode(xml: :text)}</link>
             <lastBuildDate>#{Time.now.rfc2822.to_s.encode(xml: :text)}</lastBuildDate>
             <pubDate>#{Time.now.rfc2822.to_s.encode(xml: :text)}</pubDate>
             <ttl>#{feed_ttl}</ttl>

          XML

          content += simplify_item_for_xml(items).to_xml(skip_types: true, root: "items", skip_instruct: true, indent: 1).gsub(/^<\/?items>/, '').strip

          content += Utils.unindent(<<-XML)
            </channel>
            </rss>
          XML

          return [content, 200, 'text/xml']
        end
      end
    end

    private

    class XMLNode
      def initialize(tag_name, attributes, contents)
        @tag_name, @attributes, @contents = tag_name, attributes, contents
      end

      def to_xml(options)
        if @contents.is_a?(Hash)
          options[:builder].tag! @tag_name, @attributes do
            @contents.each { |key, value| ActiveSupport::XmlMini.to_tag(key, value, options.merge(skip_instruct: true)) }
          end
        else
          options[:builder].tag! @tag_name, @attributes, @contents
        end
      end
    end

    def simplify_item_for_xml(item)
      if item.is_a?(Hash)
        item.each.with_object({}) do |(key, value), memo|
          if value.is_a?(Hash)
            if value.key?('_attributes') || value.key?('_contents')
              memo[key] = XMLNode.new(key, value['_attributes'], simplify_item_for_xml(value['_contents']))
            else
              memo[key] = simplify_item_for_xml(value)
            end
          else
            memo[key] = value
          end
        end
      elsif item.is_a?(Array)
        item.map { |value| simplify_item_for_xml(value) }
      else
        item
      end
    end

    def simplify_item_for_json(item)
      if item.is_a?(Hash)
        item.each.with_object({}) do |(key, value), memo|
          if value.is_a?(Hash)
            if value.key?('_attributes') || value.key?('_contents')
              contents = if value['_contents'] && value['_contents'].is_a?(Hash)
                           simplify_item_for_json(value['_contents'])
                         elsif value['_contents']
                           { "contents" => value['_contents'] }
                         else
                           {}
                         end

              memo[key] = contents.merge(value['_attributes'] || {})
            else
              memo[key] = simplify_item_for_json(value)
            end
          else
            memo[key] = value
          end
        end
      elsif item.is_a?(Array)
        item.map { |value| simplify_item_for_json(value) }
      else
        item
      end
    end
  end
end<|MERGE_RESOLUTION|>--- conflicted
+++ resolved
@@ -2,31 +2,21 @@
   class DataOutputAgent < Agent
     cannot_be_scheduled!
 
-    description do <<-MD
-      The Agent outputs received events as either RSS or JSON.  Use it to output a public or private stream of Huginn data.
-
-      This Agent will output data at:
-
-<<<<<<< HEAD
-      `https://#{ENV['DOMAIN']}/users/#{user.id}/web_requests/#{id || '<id>'}/:secret.xml`
-=======
+    description  do
+      <<-MD
+        The Agent outputs received events as either RSS or JSON.  Use it to output a public or private stream of Huginn data.
+
+        This Agent will output data at:
+
         `https://#{ENV['DOMAIN']}#{Rails.application.routes.url_helpers.web_requests_path(agent_id: ':id', user_id: user_id, secret: ':secret', format: :xml)}`
->>>>>>> b88e20d0
-
-      where `:secret` is one of the allowed secrets specified in your options and the extension can be `xml` or `json`.
-
-      You can setup multiple secrets so that you can individually authorize external systems to
-      access your Huginn data.
-
-      Options:
-
-<<<<<<< HEAD
-        * `secrets` - An array of tokens that the requestor must provide for light-weight authentication.
-        * `expected_receive_period_in_days` - How often you expect data to be received by this Agent from other Agents.
-        * `template` - A JSON object representing a mapping between item output keys and incoming event values. Use [Liquid](https://github.com/cantino/huginn/wiki/Formatting-Events-using-Liquid) to format the values. The `item` key will be repeated for every Event. The `pubDate` key for each item will have the creation time of the Event unless given.
-        * `events_to_show` - The number of events to output in RSS or JSON. (default: `40`)
-        * `ttl` - A value for the <ttl> element in RSS output. (default: `60`)
-=======
+
+        where `:secret` is one of the allowed secrets specified in your options and the extension can be `xml` or `json`.
+
+        You can setup multiple secrets so that you can individually authorize external systems to
+        access your Huginn data.
+
+        Options:
+
           * `secrets` - An array of tokens that the requestor must provide for light-weight authentication.
           * `expected_receive_period_in_days` - How often you expect data to be received by this Agent from other Agents.
           * `template` - A JSON object representing a mapping between item output keys and incoming event values.  Use [Liquid](https://github.com/cantino/huginn/wiki/Formatting-Events-using-Liquid) to format the values.  Values of the `link`, `title`, `description` and `icon` keys will be put into the \\<channel\\> section of RSS output.  The `item` key will be repeated for every Event.  The `pubDate` key for each item will have the creation time of the Event unless given.
@@ -60,7 +50,6 @@
 
         * `events`: An array of events being output, sorted in the given order, up to `events_to_show` in number.  For example, if source events contain a site title in the `site_title` key, you can refer to it in `template.title` by putting `{{events.first.site_title}}`.
 
->>>>>>> b88e20d0
       MD
     end
 
